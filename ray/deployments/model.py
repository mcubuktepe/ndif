import gc
import inspect
import logging
import os
from typing import Dict

import torch
from pydantic import BaseModel
from pymongo import MongoClient
from ray import serve
from ray.serve import Application
from transformers import PreTrainedModel

from nnsight import LanguageModel
from nnsight.pydantics.Request import RequestModel

from ...schema.Response import ResponseModel, ResultModel
from ..util import set_cuda_env_var
from nnsight import util


@serve.deployment()
class ModelDeployment:
    def __init__(self, model_key: str, api_url: str, database_url: str):

        set_cuda_env_var()

        self.model_key = model_key
        self.api_url = api_url
        self.database_url = database_url

<<<<<<< HEAD
        self.model = LanguageModel(self.model_key, device_map="auto", dispatch=True)
=======
        self.model = RemoteableMixin.from_model_key(
            self.model_key, device_map="auto", dispatch=True
        )
        
        torch.cuda.empty_cache()
>>>>>>> 15321688

        self.db_connection = MongoClient(self.database_url)

        self.logger = logging.getLogger(__name__)

    def __call__(self, request: RequestModel):

        try:

            request.compile()

            output = self.model.interleave(
                self.model._execute,
                request.intervention_graph,
                *request.batched_input,
                **request.kwargs,
            )

            ResponseModel(
                id=request.id,
                session_id=request.session_id,
                received=request.received,
                status=ResponseModel.JobStatus.COMPLETED,
                description="Your job has been completed.",
                result=ResultModel(
                    id=request.id,
                    # Move all copied data to cpu
                    saves={
                        name: util.apply(
                            node.value, lambda x: x.detach().cpu(), torch.Tensor
                        )
                        for name, node in request.intervention_graph.nodes.items()
                        if node.value is not inspect._empty
                    },
                ),
            ).log(self.logger).save(self.db_connection).blocking_response(self.api_url)

        except Exception as exception:

            ResponseModel(
                id=request.id,
                session_id=request.session_id,
                received=request.received,
                status=ResponseModel.JobStatus.ERROR,
                description=str(exception),
            ).log(self.logger).save(self.db_connection).blocking_response(self.api_url)

        del request
        del output

        self.model._model.zero_grad()

        gc.collect()

        torch.cuda.empty_cache()

    async def status(self):

        model: PreTrainedModel = self.model._model

        return {
            "config_json_string": model.config.to_json_string(),
            "repo_id": model.config._name_or_path,
        }

    # Ray checks this method and restarts replica if it raises an exception
    def check_health(self):

        for device in range(torch.cuda.device_count()):
            torch.cuda.mem_get_info(device)

    def model_size(self) -> float:

        mem_params = sum(
            [
                param.nelement() * param.element_size()
                for param in self.model._model.parameters()
            ]
        )
        mem_bufs = sum(
            [buf.nelement() * buf.element_size() for buf in self.model._model.buffers()]
        )
        mem_gbs = (mem_params + mem_bufs) * 1e-9

        return mem_gbs


class ModelDeploymentArgs(BaseModel):

    model_key: str
    api_url: str
    database_url: str


def app(args: ModelDeploymentArgs) -> Application:

    return ModelDeployment.bind(**args.model_dump())<|MERGE_RESOLUTION|>--- conflicted
+++ resolved
@@ -29,15 +29,9 @@
         self.api_url = api_url
         self.database_url = database_url
 
-<<<<<<< HEAD
         self.model = LanguageModel(self.model_key, device_map="auto", dispatch=True)
-=======
-        self.model = RemoteableMixin.from_model_key(
-            self.model_key, device_map="auto", dispatch=True
-        )
         
         torch.cuda.empty_cache()
->>>>>>> 15321688
 
         self.db_connection = MongoClient(self.database_url)
 
