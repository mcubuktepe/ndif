--- conflicted
+++ resolved
@@ -2,11 +2,6 @@
 request_import_path: src.ray.deployments.request:app
 request_num_replicas: 1
 models:
-<<<<<<< HEAD
-  - model_key: 'openai-community/gpt2'
-    cuda_memory_MB: 15000
-    num_replicas: 1
-=======
   # - model_key: 'nnsight.models.LanguageModel.LanguageModel:{"repo_id": "openai-community/gpt2"}'
   #   num_replicas: 1
   #   ray_actor_options:
@@ -30,5 +25,4 @@
   #   num_replicas: 1
     
   #   ray_actor_options:
-  #     num_gpus: 1
->>>>>>> 15321688
+  #     num_gpus: 1