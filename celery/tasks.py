--- conflicted
+++ resolved
@@ -151,17 +151,8 @@
         # Compile request
         obj = request.compile(model)
         
-<<<<<<< HEAD
         # Execute object.
         local_result = obj.local_backend_execute()
-=======
-        output = model.interleave(
-            model._execute,
-            request.intervention_graph,
-            *request.batched_input,
-            **request.kwargs,
-        )
->>>>>>> f9b6e875
 
         ResponseModel(
             id=request.id,
