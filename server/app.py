import datetime
import logging
import logging.config
import os
import sys
from multiprocessing import Manager

import shortuuid
import yaml
from flask import Flask, Response, jsonify, request, render_template
from src.job_manager import JobManager
from src.jobstatus import JobStatus
from src.mpdict import MPDiskDict
from src.request_handler import RequestHandler

PATH = os.path.dirname(os.path.abspath(__file__))
with open(os.path.join(PATH, 'config.yml'), 'r') as file:
    CONFIG = yaml.safe_load(file)

logging.config.dictConfig({
    'version': 1,
    'disable_existing_loggers': True
})

logging.basicConfig(
    stream=sys.stdout, 
    level=logging.DEBUG,
    format='%(levelname)s: %(asctime)s - %(message)s')


<<<<<<< HEAD
#################################################
MODEL_NAME = "LlaMa-30b"
# MODEL_PATH = "gpt2-medium"
MODEL_PATH = "/disk/u/mengk/llama-30b"
#################################################
RESULTS_PATH = "job_results"
=======
MODEL_NAME = CONFIG['APP']['MODEL_NAME']
MODEL_PATH = CONFIG['APP']['MODEL_PATH']
RESULTS_PATH = CONFIG['APP']['RESULTS_PATH']
API = CONFIG['API']
>>>>>>> c0f4597c

app = Flask(__name__, template_folder='swagger/templates', static_folder='swagger/static')

MP_MANAGER = Manager()

REQUEST_QUEUE = MP_MANAGER.Queue()
JOB_QUEUE = MP_MANAGER.Queue()
<<<<<<< HEAD
RESULTS_DICT = MPDict(RESULTS_PATH, MP_MANAGER.Semaphore(1))
INFO_DICT = MP_MANAGER.dict()
=======
RESULTS_DICT = MPDiskDict(RESULTS_PATH, MP_MANAGER.Semaphore(1))
>>>>>>> c0f4597c

REQUEST_HANDLER = RequestHandler(REQUEST_QUEUE, JOB_QUEUE, RESULTS_DICT)

JOB_HANDLER = JobManager(
    MODEL_PATH, 
    JOB_QUEUE,
    RESULTS_DICT,
    INFO_DICT,
)

REQUEST_HANDLER.start()
JOB_HANDLER.start()

@app.route("/")
def intro():
    msg = f"""
    Hello!
    Welcome to the Deep Inference Service
    Loaded model: {MODEL_NAME}
    """
    return jsonify(

    )

@app.route('/api/docs')
def get_docs():
    return render_template('swaggerui.html')

@app.route(f"/{API['SUBMIT_EP']}", methods=['POST', 'GET'])
def process_request():

    job_id = shortuuid.uuid()

    logging.info(f"Job '{job_id}' recieved")

    RESULTS_DICT[job_id] = {
        'status' : JobStatus.RECIVED.name,
        'timestamp' : str(datetime.datetime.now()),
        'description' : "Your job has been recieved is is waiting approval"
    }

    result = request.json
    result['job_id'] = job_id

    REQUEST_QUEUE.put(result)

    return jsonify({
        "status": "success",
        "jobid": job_id
    })


@app.route(f"/{API['RETRIEVE_EP']}/<job_id>", methods=['GET'])
def get_results_for_request(job_id):

    if job_id not in RESULTS_DICT:

        logging.error(f"Job ID '{job_id}' not found")

        return Response(
            f"Job ID '{job_id}' not found",
            status=400
        )
    
    result = RESULTS_DICT[job_id]
    
    return jsonify(result)

if __name__ == "__main__":
    
    app.run()<|MERGE_RESOLUTION|>--- conflicted
+++ resolved
@@ -28,32 +28,20 @@
     format='%(levelname)s: %(asctime)s - %(message)s')
 
 
-<<<<<<< HEAD
-#################################################
-MODEL_NAME = "LlaMa-30b"
-# MODEL_PATH = "gpt2-medium"
-MODEL_PATH = "/disk/u/mengk/llama-30b"
-#################################################
-RESULTS_PATH = "job_results"
-=======
 MODEL_NAME = CONFIG['APP']['MODEL_NAME']
 MODEL_PATH = CONFIG['APP']['MODEL_PATH']
 RESULTS_PATH = CONFIG['APP']['RESULTS_PATH']
 API = CONFIG['API']
->>>>>>> c0f4597c
 
-app = Flask(__name__, template_folder='swagger/templates', static_folder='swagger/static')
 
 MP_MANAGER = Manager()
+INFO_DICT = MP_MANAGER.dict()
+INFO_DICT.update({"model_name": MODEL_NAME})
+
 
 REQUEST_QUEUE = MP_MANAGER.Queue()
 JOB_QUEUE = MP_MANAGER.Queue()
-<<<<<<< HEAD
-RESULTS_DICT = MPDict(RESULTS_PATH, MP_MANAGER.Semaphore(1))
-INFO_DICT = MP_MANAGER.dict()
-=======
 RESULTS_DICT = MPDiskDict(RESULTS_PATH, MP_MANAGER.Semaphore(1))
->>>>>>> c0f4597c
 
 REQUEST_HANDLER = RequestHandler(REQUEST_QUEUE, JOB_QUEUE, RESULTS_DICT)
 
@@ -67,6 +55,9 @@
 REQUEST_HANDLER.start()
 JOB_HANDLER.start()
 
+
+app = Flask(__name__, template_folder='swagger/templates', static_folder='swagger/static')
+
 @app.route("/")
 def intro():
     msg = f"""
@@ -75,7 +66,7 @@
     Loaded model: {MODEL_NAME}
     """
     return jsonify(
-
+        dict(INFO_DICT)
     )
 
 @app.route('/api/docs')
